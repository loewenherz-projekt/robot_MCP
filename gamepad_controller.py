--- conflicted
+++ resolved
@@ -87,23 +87,18 @@
                 logger.warning(f"Arm move failed: {result.msg}")
 
         # --- Base-Steuerung ---
-<<<<<<< HEAD
-        action = self.robot._build_action(self.robot.positions_deg)
-        action["x.vel"] = -ly * self.base_speed_scale
-        action["y.vel"] = -lx * self.base_speed_scale
-        action["theta.vel"] = 0.0
-=======
         base_action = {
             "x.vel": -ly * self.base_speed_scale,
             "y.vel": (lt - rt) * self.base_speed_scale,
             "theta.vel": -lx * self.base_rot_speed_deg,
         }
+        # Deadzone für kleine Werte
         for k, v in base_action.items():
             if abs(v) < 1e-3:
                 base_action[k] = 0.0
->>>>>>> f7952029
+
         try:
-            self.robot.robot.send_action(action)
+            self.robot.robot.send_action(base_action)
         except Exception as e:
             logger.error(f"Base move failed: {e}")
 
